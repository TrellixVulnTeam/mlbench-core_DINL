--- conflicted
+++ resolved
@@ -1,16 +1,5 @@
-<<<<<<< HEAD
-# Config file for automatic testing at travis-ci.org
-jobs:
-  include:
-    - stage: test
-      language: python
-      python:
-        - "3.6"
-        - "3.7"
-=======
 dist: xenial
 
->>>>>>> 252ef944
 
 language: python
 
