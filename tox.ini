[tox]
envlist =  py36, py37, black

[default]
basepython = python3.6

deps =
    -r{toxinidir}/requirements.txt
    -r{toxinidir}/travis-requirements.txt

setenv =
    PYTHONPATH = {toxinidir}
<<<<<<< HEAD
deps =
    -r{toxinidir}/requirements.txt
    -r{toxinidir}/travis-requirements.txt
    -.[test]
=======

[testenv]
description = run tests

basepython =
    py36: python3.6
    py37: python3.7

    pypy3: pypy3

deps = {[default]deps}

setenv =
    {[default]setenv}
>>>>>>> e5780097
; If you want to make tox run the tests with the same versions, create a
; requirements.txt with the pinned versions and uncomment the following line:
;     -r{toxinidir}/requirements.txt
commands =
    pip install -U pip
    py.test --basetemp={envtmpdir}


[testenv:black]

description = run Black (linter)

basepython = {[default]basepython}

skip_install = True

deps =
    black

setenv =
    BLACK_LINT_ARGS=--check

commands =
    black {env:BLACK_LINT_ARGS:} mlbench_core<|MERGE_RESOLUTION|>--- conflicted
+++ resolved
@@ -10,12 +10,6 @@
 
 setenv =
     PYTHONPATH = {toxinidir}
-<<<<<<< HEAD
-deps =
-    -r{toxinidir}/requirements.txt
-    -r{toxinidir}/travis-requirements.txt
-    -.[test]
-=======
 
 [testenv]
 description = run tests
@@ -26,11 +20,12 @@
 
     pypy3: pypy3
 
-deps = {[default]deps}
+deps = 
+    {[default]deps}
+    .[test]
 
 setenv =
     {[default]setenv}
->>>>>>> e5780097
 ; If you want to make tox run the tests with the same versions, create a
 ; requirements.txt with the pinned versions and uncomment the following line:
 ;     -r{toxinidir}/requirements.txt
