--- conflicted
+++ resolved
@@ -6,12 +6,7 @@
 import torch.distributed as dist
 from collections import defaultdict
 
-<<<<<<< HEAD
-from mlbench_core.evaluation.pytorch.metrics import AverageMeter
-=======
-from mlbench_core.utils.pytorch import checkpoint
 from mlbench_core.utils import AverageMeter, Tracker
->>>>>>> 689eab86
 from mlbench_core.utils.pytorch.distributed import aggregate_gradients, global_average
 from mlbench_core.utils.pytorch.helpers import Timeit, update_best_runtime_metric, \
     iterate_dataloader, log_metrics
@@ -102,21 +97,9 @@
                 Requires dataloader_train_fn and/or dataloader_val_fn to be set. Default: `False`
         """
 
-<<<<<<< HEAD
         if not dataloader_train_fn and not dataloader_train:
             raise ValueError(
                 "One of dataloader_train_fn or dataloader_train must be set")
-=======
-def train_epoch(model, optimizer, loss_function, scheduler, config, metrics, timeit,
-                dataloader, tracker):
-    """Train model for one epoch of data."""
-    tracker.epoch_stats = {k: AverageMeter()
-                           for k in ["loss"] + [m.name for m in metrics]}
-    # switch to train mode
-    model.train()
-    for batch_idx, (data, target) in enumerate(iterate_dataloader(dataloader, config)):
-        tracker.batch_stats = [("start", time.time())]
->>>>>>> 689eab86
 
         if not dataloader_val_fn and not dataloader_val:
             raise ValueError(
@@ -295,7 +278,6 @@
         Args:
             dataloader (:obj:`torch.utils.data.DataLoader`): The validation set
         """
-<<<<<<< HEAD
         # evaluate the model.
         metrics_values, loss = self.validate(dataloader)
 
@@ -328,28 +310,6 @@
                     self.tracker.records['best_epoch'],
                     self.tracker.current_epoch,
                     self.tracker.records[best_metric_name]))
-=======
-        tracker = Tracker()
-
-        dataloader_train = dataloader_fn(train=True, config=config)
-        dataloader_val = dataloader_fn(train=False, config=config)
-
-        # define some parameters for training.
-        logger.info("There are {train_epochs} epochs, {num_batches_per_device_train} "
-                    "mini-batches per epoch (batch size: {batch_size})."
-                    .format(**config.__dict__))
-
-        # train the model and evaluate the model per args.eval_freq
-        max_epochs = min(config.train_epochs, config.max_train_steps)\
-            if config.max_train_steps else config.train_epochs
-
-        # Initialize Tracker or resume from checkpoint
-        if config.resume:
-            # TODO: Update the resume part in checkpoint.py
-            start_epoch = tracker.current_epoch + 1 if config.resume else 0
-            timeit = Timeit(config.runtime['cumu_time_val'][-1])
-            raise NotImplementedError
->>>>>>> 689eab86
         else:
             is_best = False
             if self.rank == 0:
