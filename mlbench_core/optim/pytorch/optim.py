<<<<<<< HEAD
from mlbench_core.utils.pytorch.distributed import (
    AllReduceAggregation,
    DecentralizedAggregation,
    PowerAggregation,
)
=======
>>>>>>> caa2cd8d
import numpy as np
import torch
import torch.distributed as dist
from mlbench_core.utils.pytorch.distributed import AllReduceAggregation
from mlbench_core.utils.pytorch.distributed import DecentralizedAggregation
from torch.optim import SGD, Adam
from torch.optim.optimizer import Optimizer, required


class SparsifiedSGD(Optimizer):
    r"""Implements sparsified version of stochastic gradient descent.

    Args:
        params (iterable): iterable of parameters to optimize or dicts defining
            parameter groups
        lr (float): learning rate
        weight_decay (float, optional): weight decay (L2 penalty) (default: 0)
        sparse_grad_size (int): Size of the sparsified gradients vector (default: 10).

    """

    def __init__(self, params, lr=required, weight_decay=0, sparse_grad_size=10):

        if lr is not required and lr < 0.0:
            raise ValueError("Invalid learning rate: {}".format(lr))
        if weight_decay < 0.0:
            raise ValueError("Invalid weight_decay value: {}".format(weight_decay))

        defaults = dict(lr=lr, weight_decay=weight_decay)

        super(SparsifiedSGD, self).__init__(params, defaults)

        self.__create_gradients_memory()
        self.__create_weighted_average_params()

        self.num_coordinates = sparse_grad_size

    def __create_weighted_average_params(self):
        r""" Create a memory to keep the weighted average of parameters in each iteration """
        for group in self.param_groups:
            for p in group["params"]:
                param_state = self.state[p]
                param_state["estimated_w"] = torch.zeros_like(p.data)
                p.data.normal_(0, 0.01)
                param_state["estimated_w"].copy_(p.data)

    def __create_gradients_memory(self):
        r""" Create a memory to keep gradients that are not used in each iteration """
        for group in self.param_groups:
            for p in group["params"]:
                param_state = self.state[p]
                param_state["memory"] = torch.zeros_like(p.data)

    def step(self, closure=None):
        """Performs a single optimization step.

        Arguments:
            closure (callable, optional): A closure that reevaluates the model
                and returns the loss.
        """
        loss = None
        if closure is not None:
            loss = closure()

        for group in self.param_groups:

            weight_decay = group["weight_decay"]

            for p in group["params"]:

                if p.grad is None:
                    continue
                d_p = p.grad.data

                if weight_decay != 0:
                    d_p.add_(weight_decay, p.data)
                p.data.add_(-d_p)

        return loss

    def sparsify_gradients(self, param, lr):
        """ Calls one of the sparsification functions (random or blockwise)

        Args:
            random_sparse (bool): Indicates the way we want to make the gradients sparse
                (random or blockwise) (default: False)
            param (:obj: `torch.nn.Parameter`): Model parameter
        """
        if self.random_sparse:
            return self._random_sparsify(param, lr)
        else:
            return self._block_sparsify(param, lr)

    def _random_sparsify(self, param, lr):
        """ Sparsify the gradients vector by selecting 'k' of them randomly.

        Args:
            param (:obj: `torch.nn.Parameter`): Model parameter
            lr (float): Learning rate

        """

        self.state[param]["memory"] += param.grad.data * lr

        indices = np.random.choice(
            param.data.size()[1], self.num_coordinates, replace=False
        )
        sparse_tensor = torch.zeros(2, self.num_coordinates)

        for i, random_index in enumerate(indices):
            sparse_tensor[1, i] = self.state[param]["memory"][0, random_index]
            self.state[param]["memory"][0, random_index] = 0
        sparse_tensor[0, :] = torch.tensor(indices)

        return sparse_tensor

    def _block_sparsify(self, param, lr):
        """ Sparsify the gradients vector by selecting a block of them.

        Args:
            param (:obj: `torch.nn.Parameter`): Model parameter
            lr (float): Learning rate
        """

        self.state[param]["memory"] += param.grad.data * lr

        num_block = int(param.data.size()[1] / self.num_coordinates)

        current_block = np.random.randint(0, num_block)
        begin_index = current_block * self.num_coordinates

        end_index = begin_index + self.num_coordinates - 1
        output_size = 1 + end_index - begin_index + 1

        sparse_tensor = torch.zeros(1, output_size)
        sparse_tensor[0, 0] = begin_index
        sparse_tensor[0, 1:] = self.state[param]["memory"][
            0, begin_index : end_index + 1
        ]
        self.state[param]["memory"][0, begin_index : end_index + 1] = 0

        return sparse_tensor

    def update_estimated_weights(self, iteration, sparse_vector_size):
        """ Updates the estimated parameters

        Args:
            iteration (int): Current global iteration
            sparse_vector_size (int): Size of the sparse gradients vector
        """
        t = iteration
        for group in self.param_groups:
            for param in group["params"]:
                tau = param.data.size()[1] / sparse_vector_size
                rho = (
                    6
                    * ((t + tau) ** 2)
                    / ((1 + t) * (6 * (tau ** 2) + t + 6 * tau * t + 2 * (t ** 2)))
                )
                self.state[param]["estimated_w"] = (
                    self.state[param]["estimated_w"] * (1 - rho) + param.data * rho
                )

    def get_estimated_weights(self):
        """ Returns the weighted average parameter tensor """
        estimated_params = []
        for group in self.param_groups:
            for param in group["params"]:
                estimated_params.append(self.state[param]["estimated_w"])
        return estimated_params


class CentralizedSparsifiedSGD(SparsifiedSGD):
    r"""Implements centralized sparsified version of stochastic gradient descent.

    Args:
        params (iterable): iterable of parameters to optimize or dicts defining
            parameter groups
        lr (float): Learning rate
        weight_decay (float, optional): weight decay (L2 penalty) (default: 0)
        sparse_grad_size (int): Size of the sparsified gradients vector (default: 10)
        random_sparse (bool): Whether select random sparsification (default: `False`)
        average_models (bool): Whether to average models together (default: `True`)

    """

    def __init__(
        self,
        params=None,
        lr=required,
        weight_decay=0,
        sparse_grad_size=10,
        random_sparse=False,
        average_models=True,
    ):
        if not params:
            raise ValueError('"params" not set for optimizer')
        self.average_models = average_models
        self.world_size = dist.get_world_size()
        self.random_sparse = random_sparse
        super(CentralizedSparsifiedSGD, self).__init__(
            params, lr, weight_decay, sparse_grad_size
        )

    def step(self, closure=None):
        """ Aggregates the gradients and performs a single optimization step.

            Arguments:
                closure (callable, optional): A closure that reevaluates the model and returns the loss.
        """

        loss = None

        if closure is not None:
            loss = closure()

        for group in self.param_groups:

            weight_decay = group["weight_decay"]
            lr = group["lr"]

            for p in group["params"]:
                # Sparsify the gradients
                sparse_tensor = self.sparsify_gradients(p, lr)
                # Aggregate the gradients
                gathered_list = [
                    torch.zeros_like(sparse_tensor) for _ in range(self.world_size)
                ]
                dist.all_gather(gathered_list, sparse_tensor)
                p.grad.data = torch.zeros_like(p.grad.data)

                if self.random_sparse:
                    for grad_tensor in gathered_list:
                        for index in range(grad_tensor.size()[1]):
                            p.grad.data[0, int(grad_tensor[0, index])] += grad_tensor[
                                1, index
                            ]
                else:
                    for grad_tensor in gathered_list:
                        tensor_size = grad_tensor.size()[1]
                        begin = int(grad_tensor[0, 0])
                        p.grad.data[
                            0, begin : (begin + tensor_size - 1)
                        ] += grad_tensor[0, 1:]

                if self.average_models:
                    p.grad.data /= self.world_size

                if p.grad is None:
                    continue
                d_p = p.grad.data

                if weight_decay != 0:
                    d_p.add_(weight_decay, p.data)
                p.data.add_(-d_p)

        return loss


class DecentralizedSGD(SGD):
    r"""Implements decentralized stochastic gradient descent (optionally with momentum).

    Args:
        rank (int): rank of current process in the network
        neighbors (list): list of ranks of the neighbors of current process
        model (:obj:`nn.Module`): model which contains parameters for SGD
        lr (float): learning rate
        momentum (float, optional): momentum factor (default: 0)
        weight_decay (float, optional): weight decay (L2 penalty) (default: 0)
        dampening (float, optional): dampening for momentum (default: 0)
        nesterov (bool, optional): enables Nesterov momentum (default: False)
        average_models (bool): Whether to average models together. (default: `True`)
        use_cuda (bool): Whether to use cuda tensors for aggregation
        by_layer (bool): Aggregate by layer instead of all layers at once
    """

    def __init__(
        self,
        rank=None,
        neighbors=None,
        model=None,
        lr=required,
        momentum=0,
        dampening=0,
        weight_decay=0,
        nesterov=False,
        average_models=True,
        use_cuda=False,
        by_layer=False,
    ):
        if not rank:
            raise ValueError('"rank" not set for optimizer')
        if not neighbors:
            raise ValueError('"neighbors" not set for optimizer')
        if not model:
            raise ValueError('"model" not set for optimizer')
        super(DecentralizedSGD, self).__init__(
            model.parameters(), lr, momentum, dampening, weight_decay, nesterov
        )

        if average_models:
            self.agg_mode = "avg"
        else:
            raise NotImplementedError("Only average model is supported right now.")

        self.model = model
        self.agg = DecentralizedAggregation(
            rank, neighbors, use_cuda=use_cuda
        ).agg_model(by_layer=by_layer)

    def step(self, closure=None):
        """ Aggregates the gradients and performs a single optimization step.

        Arguments:
            closure (callable, optional): A closure that reevaluates the model
                and returns the loss.
        """
        loss = super(DecentralizedSGD, self).step(closure=closure)
        # Averaging the model after updating the gradient separately.
        self.agg(self.model, self.agg_mode)
        return loss


class CentralizedSGD(SGD):
    r"""Implements centralized stochastic gradient descent (optionally with momentum).

    Args:
        world_size (int): Size of the network
        model (:obj:`nn.Module`): Model which contains parameters for SGD
        lr (float): learning rate
        momentum (float, optional): momentum factor (default: 0)
        weight_decay (float, optional): weight decay (L2 penalty) (default: 0)
        dampening (float, optional): dampening for momentum (default: 0)
        nesterov (bool, optional): enables Nesterov momentum (default: False)
        average_models (bool): Whether to average models together. (default: `True`)
        use_cuda (bool): Whether to use cuda tensors for aggregation
        by_layer (bool): Aggregate by layer instead of all layers at once
    """

    def __init__(
        self,
        world_size=None,
        model=None,
        lr=required,
        momentum=0,
        dampening=0,
        weight_decay=0,
        nesterov=False,
        average_models=True,
        use_cuda=False,
        by_layer=False,
    ):
        if not world_size:
            raise ValueError('"world_size" not set for optimizer')
        if not model:
            raise ValueError('"model" not set for optimizer')
        super(CentralizedSGD, self).__init__(
            model.parameters(), lr, momentum, dampening, weight_decay, nesterov
        )
        if average_models:
            self.agg_mode = "avg"
        else:
            raise NotImplementedError("Only average model is supported right now.")

        self.model = model
        self.agg = AllReduceAggregation(
            world_size=world_size, use_cuda=use_cuda
        ).agg_grad(by_layer=by_layer)

    def step(self, closure=None):
        """ Aggregates the gradients and performs a single optimization step.

        Arguments:
            closure (callable, optional): A closure that reevaluates the model
                and returns the loss.
        """
        self.agg(self.model, self.agg_mode)
        loss = super(CentralizedSGD, self).step(closure=closure)
        return loss


class SignSGD(SGD):
    r"""Implements sign stochastic gradient descent (optionally with momentum).

    Args:
        params (iterable): iterable of parameters to optimize or dicts defining
            parameter groups
        lr (float): learning rate
        momentum (float, optional): momentum factor (default: 0)
        weight_decay (float, optional): weight decay (L2 penalty) (default: 0)
        dampening (float, optional): dampening for momentum (default: 0)
        nesterov (bool, optional): enables Nesterov momentum (default: False)
        average_models (bool): Whether to average models together. (default: `True`)

    """

    def step(self, closure=None):
        """ Aggregates the gradients and performs a single optimization step.

        Arguments:
            closure (callable, optional): A closure that reevaluates the model
                and returns the loss.
        """
        loss = None
        if closure is not None:
            loss = closure()

        for group in self.param_groups:
            weight_decay = group["weight_decay"]
            momentum = group["momentum"]
            dampening = group["dampening"]
            nesterov = group["nesterov"]

            for p in group["params"]:
                if p.grad is None:
                    continue
                d_p = p.grad.data
                if weight_decay != 0:
                    d_p.add_(weight_decay, p.data)
                if momentum != 0:
                    param_state = self.state[p]
                    if "momentum_buffer" not in param_state:
                        buf = param_state["momentum_buffer"] = torch.zeros_like(p.data)
                        buf.mul_(momentum).add_(d_p)
                    else:
                        buf = param_state["momentum_buffer"]
                        buf.mul_(momentum).add_(1 - dampening, d_p)
                    if nesterov:
                        d_p = d_p.add(momentum, buf)
                    else:
                        d_p = buf

                # Update with the sign
                p.data.add_(-group["lr"], torch.sign(d_p))

        return loss


class CentralizedAdam(Adam):
    r"""Implements centralized Adam algorithm.

    Args:
        world_size (int): Size of the network
        model (:obj:`nn.Module`): Model which contains parameters for Adam
        lr (float, optional): learning rate (default: 1e-3)
        betas (Tuple[float, float], optional): coefficients used for computing
            running averages of gradient and its square (default: (0.9, 0.999))
        eps (float, optional): term added to the denominator to improve
            numerical stability (default: 1e-8)
        weight_decay (float, optional): weight decay (L2 penalty) (default: 0)
        amsgrad (boolean, optional): whether to use the AMSGrad variant of this
            algorithm from the paper `On the Convergence of Adam and Beyond`_
            (default: False)
        average_models (bool): Whether to average models together. (default: `True`)
        use_cuda (bool): Whether to use cuda tensors for aggregation
        by_layer (bool): Aggregate by layer instead of all layers at once
    """

    def __init__(
        self,
        world_size=None,
        model=None,
        lr=1e-3,
        betas=(0.9, 0.999),
        eps=1e-8,
        weight_decay=0,
        amsgrad=False,
        average_models=True,
        use_cuda=False,
        by_layer=False,
    ):
        if not world_size:
            raise ValueError('"world_size" not set for optimizer')
        if not model:
            raise ValueError('"model" not set for optimizer')
        super(CentralizedAdam, self).__init__(
            model.parameters(), lr, betas, eps, weight_decay, amsgrad
        )
        if average_models:
            self.agg_mode = "avg"
        else:
            raise NotImplementedError("Only average model is supported right now.")

        self.model = model
        self.agg = AllReduceAggregation(
            world_size=world_size, use_cuda=use_cuda
        ).agg_grad(by_layer=by_layer)

    def step(self, closure=None):
        """ Aggregates the gradients and performs a single optimization step.

        Arguments:
            closure (callable, optional): A closure that reevaluates the model
                and returns the loss.
        """
        self.agg(self.model, self.agg_mode)
        loss = super(CentralizedAdam, self).step(closure=closure)
        return loss


class PowerSGD(SGD):
    r"""Implements PowerSGD with error feedback (optionally with momentum).

        Args:
            model (:obj:`nn.Module`): Model which contains parameters for SGD
            lr (float): learning rate
            momentum (float, optional): momentum factor (default: 0)
            weight_decay (float, optional): weight decay (L2 penalty) (default: 0)
            dampening (float, optional): dampening for momentum (default: 0)
            nesterov (bool, optional): enables Nesterov momentum (default: False)
            average_models (bool): Whether to average models together. (default: `True`)
            use_cuda (bool): Whether to use cuda tensors for aggregation
            by_layer (bool): Aggregate by layer instead of all layers at once
            reuse_query (bool): Whether to use warm start to initialize the power iteration
            rank (int): The rank of the gradient approximation
        """

    def __init__(
        self,
        model=None,
        lr=0.1,
        momentum=0,
        weight_decay=0,
        dampening=0,
        nesterov=False,
        average_models=True,
        use_cuda=False,
        by_layer=False,
        reuse_query=False,
        rank=1,
    ):
        if not model:
            raise ValueError('"model" not set for optimizer')
        if lr is not required and lr < 0.0:
            raise ValueError("Invalid learning rate: {}".format(lr))
        if weight_decay < 0.0:
            raise ValueError("Invalid weight_decay value: {}".format(weight_decay))

        super(PowerSGD, self).__init__(
            model.parameters(), lr, momentum, dampening, weight_decay, nesterov
        )
        if average_models:
            self.agg_mode = "avg"
        else:
            raise NotImplementedError("Only average model is supported right now.")

        self.model = model
        self.agg = PowerAggregation(
            model=model, use_cuda=use_cuda, reuse_query=reuse_query, rank=rank
        ).agg_grad(by_layer=by_layer)

    def step(self, closure=None):
        """Performs a single optimization step.

        Arguments:
            closure (callable, optional): A closure that reevaluates the model
                and returns the loss.
        """
        self.agg(self.model, self.agg_mode)
        loss = super(PowerSGD, self).step(closure=closure)
        return loss


optimizers = {
    "centralized_sparsified_sgd": CentralizedSparsifiedSGD,
    "decentralized_sgd": DecentralizedSGD,
    "centralized_sgd": CentralizedSGD,
    "sign_sgd": SignSGD,
    "centralized_adam": CentralizedAdam,
    "power_sgd": PowerSGD,
}


def get_optimizer(optimizer, **kwargs):
    r"""Returns an object of the class specified with the argument `optimizer`.

        Args:
            optimizer (str): name of the optimizer
            **kwargs (dict, optional): additional optimizer-specific parameters. For the list of supported parameters
                for each optimizer, please look at its documentation.
        """
    return optimizers[optimizer](**kwargs)<|MERGE_RESOLUTION|>--- conflicted
+++ resolved
@@ -1,11 +1,8 @@
-<<<<<<< HEAD
 from mlbench_core.utils.pytorch.distributed import (
     AllReduceAggregation,
     DecentralizedAggregation,
     PowerAggregation,
 )
-=======
->>>>>>> caa2cd8d
 import numpy as np
 import torch
 import torch.distributed as dist
