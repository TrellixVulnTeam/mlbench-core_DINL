--- conflicted
+++ resolved
@@ -17,11 +17,8 @@
 import boto3
 import botocore.exceptions
 import click
-<<<<<<< HEAD
 import docker
-=======
 import matplotlib.pyplot as plt
->>>>>>> 1bcc3b36
 import urllib3
 import yaml
 from appdirs import user_data_dir
