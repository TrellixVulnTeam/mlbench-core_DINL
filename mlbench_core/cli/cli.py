--- conflicted
+++ resolved
@@ -7,11 +7,8 @@
 import pickle
 import subprocess
 import sys
-<<<<<<< HEAD
 import tempfile
-=======
 from os.path import expanduser
->>>>>>> 865db6bd
 from pathlib import Path
 from time import sleep
 from urllib import request
@@ -23,13 +20,9 @@
 import urllib3
 import yaml
 from appdirs import user_data_dir
-<<<<<<< HEAD
-from kubernetes import client, config
-=======
 from kubernetes import client
 from kubernetes import config as kube_config
 from kubernetes.client.rest import ApiException
->>>>>>> 865db6bd
 from pyhelm.chartbuilder import ChartBuilder
 from pyhelm.tiller import Tiller
 from tabulate import tabulate
@@ -436,7 +429,7 @@
     click.echo("Cluster deleted.")
 
 
-<<<<<<< HEAD
+
 @delete_cluster.command("kind")
 @click.argument("name", type=str)
 def delete_kind(name):
@@ -453,8 +446,9 @@
                 error.decode()
             )
         )
-
-=======
+    click.echo("Cluster deleted.")
+
+
 @delete_cluster.command("aws")
 @click.argument("name", type=str)
 def delete_aws(name):
@@ -493,8 +487,6 @@
     waiter = cf_client.get_waiter("stack_delete_complete")
     click.echo("Waiting for the VPC stack to be deleted.")
     waiter.wait(StackName=stack_name)
-
->>>>>>> 865db6bd
     click.echo("Cluster deleted.")
 
 
@@ -786,100 +778,7 @@
     write_config(config)
 
     click.echo("MLBench successfully deployed")
-
-
-<<<<<<< HEAD
-@create_cluster.command("kind")
-@click.argument("num_workers", type=int, metavar="num-workers")
-@click.argument("release", type=str)
-@click.option("--registry_name", "-r", default="kind-registry", type=str)
-@click.option("--registry_port", "-p", default="5000", type=str)
-@click.option("--host_port", "-h", default="5000", type=str)
-@click.option("--num-cpus", "-c", default=1, type=int)
-@click.option("--num-gpus", "-g", default=0, type=int)
-@click.option("--custom-value", "-v", multiple=True)
-def create_kind(
-    num_workers,
-    release,
-    registry_name,
-    registry_port,
-    host_port,
-    num_cpus,
-    num_gpus,
-    custom_value,
-):
-    name = "{}-{}".format(release, num_workers)
-
-    docker_client = docker.from_env()
-
-    # check if local registry exists
-    existing_containers = [
-        container.name for container in docker_client.containers.list()
-    ]
-    registry_exists = registry_name in existing_containers
-
-    if not registry_exists:
-        # create local registry
-        click.echo("Creating registry {}".format((registry_name)))
-        docker_client.containers.run(
-            image="registry:2",
-            name=registry_name,
-            restart_policy={"Name": "always"},
-            ports={registry_port: host_port},
-            detach=True,
-        )
-        while docker_client.containers.get(registry_name).status != "running":
-            if docker_client.containers.get(registry_name).status == "exited":
-                raise click.UsageError("Failed to create local registry")
-            sleep(1)
-
-    reg_ip = docker_client.containers.get(registry_name).attrs["NetworkSettings"][
-        "IPAddress"
-    ]
-
-    # create cluster
-    with tempfile.TemporaryDirectory() as temp_directory:
-        kind_config_file_location = os.path.join(temp_directory, "kind_config.yml")
-
-        with open(kind_config_file_location, "w") as f:
-            workers_config = "\n".join(["- role: worker"] * (num_workers - 1))
-            f.write(
-                KIND_CONFIG.format(
-                    reg_port=registry_port, reg_ip=reg_ip, workers_config=workers_config
-                )
-            )
-
-        click.echo("Creating cluster {}".format((name)))
-
-        p = subprocess.Popen(
-            [
-                "kind",
-                "create",
-                "cluster",
-                "--name",
-                name,
-                "--config",
-                kind_config_file_location,
-            ],
-            stdout=subprocess.PIPE,
-            stderr=subprocess.PIPE,
-        )
-
-        output, error = p.communicate()
-        if p.returncode != 0:
-            raise click.UsageError(
-                "Failed to create cluster with the following error:\n {}".format(
-                    error.decode()
-                )
-            )
-
-    config.load_kube_config()
-
-    configuration = client.Configuration()
-
-    click.echo("Creating service account")
-
-=======
+    
 @create_cluster.command("aws")
 @click.argument("num_workers", type=int, metavar="num-workers")
 @click.argument("release", type=str)
@@ -1106,7 +1005,6 @@
     response = v1.create_namespaced_config_map(namespace, body)
 
     kube_config.load_kube_config()
->>>>>>> 865db6bd
     # create tiller service account
     client.CoreV1Api().create_namespaced_service_account(
         "kube-system",
@@ -1138,10 +1036,6 @@
     )
 
     # deploy tiller
-<<<<<<< HEAD
-    click.echo("Deploying Tiller")
-=======
->>>>>>> 865db6bd
     tiller_service = yaml.safe_load(TILLER_MANIFEST_SERVICE)
     tiller_dep = yaml.safe_load(TILLER_MANIFEST_DEPLOYMENT)
     client.CoreV1Api().create_namespaced_service("kube-system", tiller_service)
@@ -1166,14 +1060,10 @@
             break
         sleep(5)
 
-<<<<<<< HEAD
-    ports = 44134
-=======
     # kubernetes python doesn't currently support port forward
     # https://github.com/kubernetes-client/python/issues/166
     ports = 44134
 
->>>>>>> 865db6bd
     with subprocess.Popen(
         [
             "kubectl",
@@ -1181,10 +1071,6 @@
             "--namespace={}".format(tiller_pod.metadata.namespace),
             tiller_pod.metadata.name,
             "{0}:{0}".format(ports),
-<<<<<<< HEAD
-            "--insecure-skip-tls-verify=true",
-=======
->>>>>>> 865db6bd
         ]
     ) as portforward:
 
@@ -1221,10 +1107,6 @@
 
                 current[key_path[-1]] = v
 
-<<<<<<< HEAD
-        click.echo("Installing release")
-=======
->>>>>>> 865db6bd
         tiller.install_release(
             chart.get_helm_chart(),
             name=name,
@@ -1236,14 +1118,6 @@
 
         portforward.terminate()
 
-<<<<<<< HEAD
-    configuration = get_config()
-
-    configuration.set("general", "provider", "kind")
-
-    write_config(configuration)
-
-=======
     # open port in firewall
     kube_config.load_kube_config()
     mlbench_client = ApiClient(in_cluster=False, load_config=False)
@@ -1265,7 +1139,218 @@
             },
         ],
     )
->>>>>>> 865db6bd
+    click.echo("MLBench successfully deployed")
+
+
+@create_cluster.command("kind")
+@click.argument("num_workers", type=int, metavar="num-workers")
+@click.argument("release", type=str)
+@click.option("--registry_name", "-r", default="kind-registry", type=str)
+@click.option("--registry_port", "-p", default="5000", type=str)
+@click.option("--host_port", "-h", default="5000", type=str)
+@click.option("--num-cpus", "-c", default=1, type=int)
+@click.option("--num-gpus", "-g", default=0, type=int)
+@click.option("--custom-value", "-v", multiple=True)
+def create_kind(
+    num_workers,
+    release,
+    registry_name,
+    registry_port,
+    host_port,
+    num_cpus,
+    num_gpus,
+    custom_value,
+):
+    name = "{}-{}".format(release, num_workers)
+
+    docker_client = docker.from_env()
+
+    # check if local registry exists
+    existing_containers = [
+        container.name for container in docker_client.containers.list()
+    ]
+    registry_exists = registry_name in existing_containers
+
+    if not registry_exists:
+        # create local registry
+        click.echo("Creating registry {}".format((registry_name)))
+        docker_client.containers.run(
+            image="registry:2",
+            name=registry_name,
+            restart_policy={"Name": "always"},
+            ports={registry_port: host_port},
+            detach=True,
+        )
+        while docker_client.containers.get(registry_name).status != "running":
+            if docker_client.containers.get(registry_name).status == "exited":
+                raise click.UsageError("Failed to create local registry")
+            sleep(1)
+
+    reg_ip = docker_client.containers.get(registry_name).attrs["NetworkSettings"][
+        "IPAddress"
+    ]
+
+    # create cluster
+    with tempfile.TemporaryDirectory() as temp_directory:
+        kind_config_file_location = os.path.join(temp_directory, "kind_config.yml")
+
+        with open(kind_config_file_location, "w") as f:
+            workers_config = "\n".join(["- role: worker"] * (num_workers - 1))
+            f.write(
+                KIND_CONFIG.format(
+                    reg_port=registry_port, reg_ip=reg_ip, workers_config=workers_config
+                )
+            )
+
+        click.echo("Creating cluster {}".format((name)))
+
+        p = subprocess.Popen(
+            [
+                "kind",
+                "create",
+                "cluster",
+                "--name",
+                name,
+                "--config",
+                kind_config_file_location,
+            ],
+            stdout=subprocess.PIPE,
+            stderr=subprocess.PIPE,
+        )
+
+        output, error = p.communicate()
+        if p.returncode != 0:
+            raise click.UsageError(
+                "Failed to create cluster with the following error:\n {}".format(
+                    error.decode()
+                )
+            )
+
+    config.load_kube_config()
+
+    configuration = client.Configuration()
+
+    click.echo("Creating service account")
+
+    # create tiller service account
+    client.CoreV1Api().create_namespaced_service_account(
+        "kube-system",
+        {
+            "apiVersion": "v1",
+            "kind": "ServiceAccount",
+            "metadata": {
+                "name": "tiller",
+                "generateName": "tiller",
+                "namespace": "kube-system",
+            },
+        },
+    )
+
+    client.RbacAuthorizationV1beta1Api().create_cluster_role_binding(
+        {
+            "apiVersion": "rbac.authorization.k8s.io/v1beta1",
+            "kind": "ClusterRoleBinding",
+            "metadata": {"name": "tiller"},
+            "roleRef": {
+                "apiGroup": "rbac.authorization.k8s.io",
+                "kind": "ClusterRole",
+                "name": "cluster-admin",
+            },
+            "subjects": [
+                {"kind": "ServiceAccount", "name": "tiller", "namespace": "kube-system"}
+            ],
+        }
+    )
+
+    # deploy tiller
+    click.echo("Deploying Tiller")
+    tiller_service = yaml.safe_load(TILLER_MANIFEST_SERVICE)
+    tiller_dep = yaml.safe_load(TILLER_MANIFEST_DEPLOYMENT)
+    client.CoreV1Api().create_namespaced_service("kube-system", tiller_service)
+    client.ExtensionsV1beta1Api().create_namespaced_deployment(
+        "kube-system", tiller_dep
+    )
+
+    sleep(5)
+
+    pods = client.CoreV1Api().list_namespaced_pod(
+        namespace="kube-system", label_selector="app=helm"
+    )
+
+    tiller_pod = pods.items[0]
+
+    while True:
+        # Wait for tiller
+        resp = client.CoreV1Api().read_namespaced_pod(
+            namespace="kube-system", name=tiller_pod.metadata.name
+        )
+        if resp.status.phase != "Pending":
+            break
+        sleep(5)
+
+    ports = 44134
+    with subprocess.Popen(
+        [
+            "kubectl",
+            "port-forward",
+            "--namespace={}".format(tiller_pod.metadata.namespace),
+            tiller_pod.metadata.name,
+            "{0}:{0}".format(ports),
+            "--insecure-skip-tls-verify=true",
+        ]
+    ) as portforward:
+
+        sleep(5)
+        # install chart
+        tiller = Tiller("localhost")
+        chart = ChartBuilder(
+            {
+                "name": "mlbench-helm",
+                "source": {
+                    "type": "git",
+                    "location": "https://github.com/mlbench/mlbench-helm",
+                },
+            }
+        )
+
+        values = {
+            "limits": {"workers": num_workers - 1, "gpu": num_gpus, "cpu": num_cpus}
+        }
+
+        if custom_value:
+            # merge custom values with values
+            for cv in custom_value:
+                key, v = cv.split("=", 1)
+
+                current = values
+                key_path = key.split(".")
+
+                for k in key_path[:-1]:
+                    if k not in current:
+                        current[k] = {}
+
+                    current = current[k]
+
+                current[key_path[-1]] = v
+
+        click.echo("Installing release")
+        tiller.install_release(
+            chart.get_helm_chart(),
+            name=name,
+            wait=True,
+            dry_run=False,
+            namespace="default",
+            values=values,
+        )
+
+        portforward.terminate()
+
+    configuration = get_config()
+
+    configuration.set("general", "provider", "kind")
+
+    write_config(configuration)
+
     click.echo("MLBench successfully deployed")
 
 
@@ -1314,17 +1399,11 @@
 
     if provider == "gke":
         return setup_gke_client_from_config(config)
-<<<<<<< HEAD
-    elif provider == "kind":
+    if provider == "kind":
         return setup_kind_client_from_config(config)
-=======
-
     if provider == "aws":
         return setup_aws_client_from_config(config)
-
->>>>>>> 865db6bd
-    else:
-        raise NotImplementedError()
+    raise NotImplementedError()
 
 
 def setup_kind_client_from_config(configuration):
