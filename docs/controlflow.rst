mlbench_core.controlflow
------------------------

.. autoapimodule:: mlbench_core.controlflow
.. currentmodule:: mlbench_core.controlflow

pytorch
~~~~~~~

.. autoapimodule:: mlbench_core.controlflow.pytorch
.. currentmodule:: mlbench_core.controlflow.pytorch

Controlflow
+++++++++++

.. autoapifunction:: validation_round

.. autoapifunction:: record_train_batch_stats

.. autoapifunction:: record_validation_stats

CheckpointsEvaluationControlFlow
++++++++++++++++++++++++++++++++

.. autoapiclass:: CheckpointsEvaluationControlFlow
    :members:

TrainValidation (Deprecated)
++++++++++++++++++++++++++++

.. autoapiclass:: mlbench_core.controlflow.pytorch.train_validation.TrainValidation
    :members:

    .. autoapimethod:: __call__

<<<<<<< HEAD
pytorch.gnmt
~~~~~~~~~~~~

.. autoapimodule:: mlbench_core.controlflow.pytorch.gnmt
.. currentmodule:: mlbench_core.controlflow.pytorch.gnmt

GNMTTrainer
+++++++++++


.. autoapiclass:: GNMTTrainer
    :members:

=======
Helpers
+++++++

.. autoapimodule:: mlbench_core.controlflow.pytorch.helpers
.. currentmodule:: mlbench_core.controlflow.pytorch.helpers

.. autoapifunction:: maybe_range
.. autoapifunction:: convert_dtype
.. autoapifunction:: prepare_batch
.. autoapifunction:: iterate_dataloader


>>>>>>> 0da9c551

tensorflow
~~~~~~~~~~

.. autoapimodule:: mlbench_core.controlflow.tensorflow
.. currentmodule:: mlbench_core.controlflow.tensorflow


TrainValidation
+++++++++++++++

.. autoapiclass:: TrainValidation
    :members:

    .. autoapimethod:: __call__<|MERGE_RESOLUTION|>--- conflicted
+++ resolved
@@ -33,21 +33,6 @@
 
     .. autoapimethod:: __call__
 
-<<<<<<< HEAD
-pytorch.gnmt
-~~~~~~~~~~~~
-
-.. autoapimodule:: mlbench_core.controlflow.pytorch.gnmt
-.. currentmodule:: mlbench_core.controlflow.pytorch.gnmt
-
-GNMTTrainer
-+++++++++++
-
-
-.. autoapiclass:: GNMTTrainer
-    :members:
-
-=======
 Helpers
 +++++++
 
@@ -59,8 +44,6 @@
 .. autoapifunction:: prepare_batch
 .. autoapifunction:: iterate_dataloader
 
-
->>>>>>> 0da9c551
 
 tensorflow
 ~~~~~~~~~~
