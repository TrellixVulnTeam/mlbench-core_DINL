--- conflicted
+++ resolved
@@ -17,13 +17,9 @@
     "Click>=6.0",
     "deprecation>=2.0.6",
     "dill==0.3.2",
-<<<<<<< HEAD
     "docker==4.2.0",
     "dill==0.3.2",
-    "google-api-python-client==1.9.3",
-=======
     "google-api-python-client==1.12.1",
->>>>>>> 085f5b44
     "google-auth==1.18.0",
     "google-cloud==0.34.0",
     "google-cloud-container==1.0.1",
