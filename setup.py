#!/usr/bin/env python
# -*- coding: utf-8 -*-

"""The setup script."""

from setuptools import find_packages, setup

with open("README.md") as readme_file:
    readme = readme_file.read()

with open("CHANGELOG.md") as history_file:
    history = history_file.read()

requirements = [
<<<<<<< HEAD
    "kubernetes>=9.0.0",
    "dill>=0.2.8.2",
    "deprecation>=2.0.6",
    "docker==4.2.0",
=======
    "appdirs==1.4.4",
    "boto3==1.14.2",
>>>>>>> 664f3bfd
    "Click>=6.0",
    "deprecation>=2.0.6",
    "dill==0.3.1.1",
    "google-api-python-client==1.9.3",
    "google-auth==1.18.0",
    "google-cloud==0.34.0",
    "google-cloud-container==0.5.0",
    "grpcio==1.29.0",
    "kubernetes==11.0.0",
    "oauth2client==4.1.3",
    "pyhelm==2.14.5",
    "sklearn==0.0",
    "spacy==2.2.4",
    "tabulate>=0.8.5",
    "torchtext==0.6.0",
]

setup_requirements = [
    "pytest-runner",
]

test_requirements = [
    "black==19.10b0",
    "coverage",
    "freezegun==0.3.15",
    "isort==4.3.21",
    "pre-commit",
    "pytest>=3",
    "pytest-black==0.3.9",
    "pytest-mock==3.1.1",
    "wcwidth==0.1.9",
]

extras = {"test": test_requirements}

setup(
    author="Ralf Grubenmann",
    author_email="ralf.grubenmann@epfl.ch",
    classifiers=[
        "Development Status :: 2 - Pre-Alpha",
        "Intended Audience :: Developers",
        "License :: OSI Approved :: Apache Software License",
        "Natural Language :: English",
        "Programming Language :: Python :: 2",
        "Programming Language :: Python :: 2.7",
        "Programming Language :: Python :: 3",
        "Programming Language :: Python :: 3.4",
        "Programming Language :: Python :: 3.5",
        "Programming Language :: Python :: 3.6",
    ],
    description="A public and reproducible collection of reference implementations and benchmark suite for distributed machine learning systems.",
    entry_points={"console_scripts": ["mlbench=mlbench_core.cli:cli_group",],},
    install_requires=requirements,
    license="Apache Software License 2.0",
    long_description=readme + "\n\n" + history,
    include_package_data=True,
    keywords="mlbench",
    name="mlbench_core",
    packages=find_packages(),
    setup_requires=setup_requirements,
    test_suite="tests",
    tests_require=test_requirements,
    extras_require=extras,
    url="https://github.com/mlbench/mlbench_core",
    version="2.4.0-dev241",
    zip_safe=False,
)<|MERGE_RESOLUTION|>--- conflicted
+++ resolved
@@ -12,18 +12,12 @@
     history = history_file.read()
 
 requirements = [
-<<<<<<< HEAD
-    "kubernetes>=9.0.0",
-    "dill>=0.2.8.2",
-    "deprecation>=2.0.6",
-    "docker==4.2.0",
-=======
     "appdirs==1.4.4",
     "boto3==1.14.2",
->>>>>>> 664f3bfd
     "Click>=6.0",
     "deprecation>=2.0.6",
     "dill==0.3.1.1",
+    "docker==4.2.0",
     "google-api-python-client==1.9.3",
     "google-auth==1.18.0",
     "google-cloud==0.34.0",
